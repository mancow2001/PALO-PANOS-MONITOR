#!/usr/bin/env python3
"""
Enhanced Web Dashboard for PAN-OS Multi-Firewall Monitor with Interface Monitoring
Adds interface bandwidth and session statistics monitoring alongside existing features
"""
import asyncio
import logging
import threading
import time
from datetime import datetime, timedelta, timezone
from pathlib import Path
from typing import Dict, List, Any, Optional

try:
    from fastapi import FastAPI, Request, Query, HTTPException
    from fastapi.responses import HTMLResponse, JSONResponse
    from fastapi.staticfiles import StaticFiles
    from fastapi.templating import Jinja2Templates
    import uvicorn
    FASTAPI_OK = True
except ImportError:
    FASTAPI_OK = False

LOG = logging.getLogger("panos_monitor.enhanced_web")

class SimpleCache:
    """Simple time-based cache for dashboard data"""
    def __init__(self, ttl_seconds=30):
        self.cache = {}
        self.ttl = ttl_seconds

    def get(self, key):
        if key in self.cache:
            value, timestamp = self.cache[key]
            if time.time() - timestamp < self.ttl:
                return value
            else:
                del self.cache[key]
        return None

    def set(self, key, value):
        self.cache[key] = (value, time.time())

    def clear(self):
        self.cache.clear()

class EnhancedWebDashboard:
    """Enhanced web dashboard with interface monitoring capabilities"""
    
    def __init__(self, database, config_manager, collector_manager=None):
        if not FASTAPI_OK:
            raise RuntimeError("FastAPI not available - install with: pip install fastapi uvicorn jinja2")

        self.database = database
        self.config_manager = config_manager
        self.collector_manager = collector_manager
        self.app = FastAPI(title="Enhanced PAN-OS Multi-Firewall Monitor")
        self.server_thread = None
        self.should_stop = False

        # Add caching to reduce database load
        self.cache = SimpleCache(ttl_seconds=30)  # Cache for 30 seconds
        LOG.info("Dashboard cache initialized with 30s TTL")

        # Setup templates directory
        self.templates_dir = Path(__file__).parent / "templates"
        self.templates_dir.mkdir(exist_ok=True)
        self.templates = Jinja2Templates(directory=str(self.templates_dir))

        self._verify_templates()
        self._setup_enhanced_routes()
    
    def _verify_templates(self):
        """Verify HTML templates exist in the templates directory"""
        
        # Check if templates exist
        dashboard_path = self.templates_dir / "dashboard.html"
        detail_path = self.templates_dir / "firewall_detail.html"
        
        if not dashboard_path.exists():
            LOG.error(f"Dashboard template not found at {dashboard_path}")
            LOG.error("Please ensure dashboard.html exists in the templates directory")
            raise FileNotFoundError(f"Required template not found: {dashboard_path}")
        else:
            LOG.info(f"Using dashboard template: {dashboard_path}")
        
        if not detail_path.exists():
            LOG.error(f"Firewall detail template not found at {detail_path}")
            LOG.error("Please ensure firewall_detail.html exists in the templates directory")
            raise FileNotFoundError(f"Required template not found: {detail_path}")
        else:
            LOG.info(f"Using firewall detail template: {detail_path}")
        
        LOG.info(f"Templates directory: {self.templates_dir}")
        LOG.info("All required templates found successfully")
    
    def _setup_enhanced_routes(self):
        """Setup enhanced FastAPI routes with interface monitoring"""
        
        @self.app.get("/", response_class=HTMLResponse)
        async def enhanced_dashboard(request: Request):
            """Enhanced main dashboard showing all firewalls with interface data"""
            try:
                # Check cache first
                cache_key = "dashboard_overview"
                cached_data = self.cache.get(cache_key)
                if cached_data is not None:
                    LOG.debug("Serving dashboard from cache")
                    return cached_data

                # Get all firewalls from database
                db_firewalls = self.database.get_all_firewalls()
                
                # FALLBACK: If database is empty, register firewalls from config
                if not db_firewalls:
                    LOG.info("No firewalls in database, registering from configuration...")
                    enabled_fw_names = self.config_manager.get_enabled_firewalls()
                    
                    for fw_name in enabled_fw_names:
                        # Get the actual firewall config object
                        fw_config = self.config_manager.get_firewall(fw_name)
                        if fw_config:
                            self.database.register_firewall(fw_config.name, fw_config.host)
                            LOG.info(f"Auto-registered firewall: {fw_config.name} at {fw_config.host}")
                        else:
                            LOG.warning(f"Could not get config for firewall: {fw_name}")
                    
                    # Fetch again after registration
                    db_firewalls = self.database.get_all_firewalls()
                
                # Get enhanced database stats
                database_stats = self.database.get_database_stats()
                
                # Prepare enhanced firewall data for template
                firewalls = []
                for fw_data in db_firewalls:
                    name = fw_data['name']
                    
                    # Get latest metrics
                    latest_metrics_list = self.database.get_latest_metrics(name, 1)
                    latest_metrics = latest_metrics_list[0] if latest_metrics_list else None
                    
                    # Get interface summary using enhanced configuration
                    interface_summary = None
                    if hasattr(self.database, 'get_interface_metrics'):
                        try:
                            # Get available interfaces from database
                            available_interfaces = self.database.get_available_interfaces(name)
                            
                            # Get firewall config to determine which interfaces should be monitored
                            firewall_config = self.config_manager.get_firewall(name)
                            monitored_interfaces = []
                            
                            if firewall_config and hasattr(firewall_config, 'should_monitor_interface'):
                                # Use config logic to filter interfaces
                                monitored_interfaces = [
                                    iface for iface in available_interfaces
                                    if firewall_config.should_monitor_interface(iface)
                                ]
                            else:
                                # Fallback to all available interfaces
                                monitored_interfaces = available_interfaces
                            
                            total_rx = 0
                            total_tx = 0

                            # FIXED: Use batch query to get latest metrics for all interfaces in single query
                            if monitored_interfaces:
                                latest_interface_metrics = self.database.get_latest_interface_summary(name, monitored_interfaces)
                                for interface_name, metrics in latest_interface_metrics.items():
                                    total_rx += metrics.get('rx_mbps', 0) or 0
                                    total_tx += metrics.get('tx_mbps', 0) or 0

                            if total_rx > 0 or total_tx > 0 or len(monitored_interfaces) > 0:
                                interface_summary = {
                                    'total_rx': total_rx,
                                    'total_tx': total_tx,
                                    'interface_count': len(monitored_interfaces),
                                    'monitored_interfaces': monitored_interfaces[:3],  # Show first 3
                                    'total_interfaces': len(available_interfaces)
                                }
                        except Exception as e:
                            LOG.debug(f"Could not get enhanced interface summary for {name}: {e}")
                    
                    # Get session summary
                    session_summary = None
                    if hasattr(self.database, 'get_session_statistics'):
                        try:
                            session_stats = self.database.get_session_statistics(name, limit=1)
                            if session_stats:
                                latest_session = session_stats[0]
                                session_summary = {
                                    'active_sessions': latest_session.get('active_sessions', 0),
                                    'max_sessions': latest_session.get('max_sessions', 0),
                                    'session_utilization': (latest_session.get('active_sessions', 0) / max(latest_session.get('max_sessions', 1), 1)) * 100
                                }
                        except Exception as e:
                            LOG.debug(f"Could not get session summary for {name}: {e}")
                    
                    # Determine status
                    status_class = "status-unknown"
                    last_update = "Never"
                    
                    if latest_metrics:
                        # Handle timestamp parsing safely (Python 3.6 compatible)
                        timestamp_str = latest_metrics['timestamp']
                        if isinstance(timestamp_str, str):
                            # Use database's Python 3.6-compatible parser
                            from database import parse_iso_datetime
                            last_metric_time = parse_iso_datetime(timestamp_str)
                        else:
                            last_metric_time = timestamp_str
                        
                        if last_metric_time.tzinfo is None:
                            last_metric_time = last_metric_time.replace(tzinfo=timezone.utc)
                        
                        time_diff = datetime.now(timezone.utc) - last_metric_time
                        
                        if time_diff.total_seconds() < 300:  # 5 minutes
                            status_class = "status-online"
                        else:
                            status_class = "status-offline"
                        
                        last_update = last_metric_time.strftime("%Y-%m-%d %H:%M:%S")
                    
                    # CPU status classes
                    mgmt_cpu_class = "cpu-low"
                    dp_cpu_class = "cpu-low"
                    
                    if latest_metrics:
                        mgmt_cpu = latest_metrics.get('mgmt_cpu', 0) or 0
                        dp_cpu = latest_metrics.get('data_plane_cpu', 0) or 0
                        
                        if mgmt_cpu > 80:
                            mgmt_cpu_class = "cpu-high"
                        elif mgmt_cpu > 60:
                            mgmt_cpu_class = "cpu-medium"
                        
                        if dp_cpu > 80:
                            dp_cpu_class = "cpu-high"
                        elif dp_cpu > 60:
                            dp_cpu_class = "cpu-medium"
                    
                    firewalls.append({
                        'name': name,
                        'host': fw_data['host'],
                        'status_class': status_class,
                        'latest_metrics': latest_metrics,
                        'interface_summary': interface_summary,
                        'session_summary': session_summary,
                        'last_update': last_update,
                        'mgmt_cpu_class': mgmt_cpu_class,
                        'dp_cpu_class': dp_cpu_class
                    })
                
                # Calculate uptime
                uptime_hours = 0
                if database_stats.get('earliest_metric'):
                    earliest_str = database_stats['earliest_metric']
                    if isinstance(earliest_str, str):
                        # Use database's Python 3.6-compatible parser
                        from database import parse_iso_datetime
                        earliest = parse_iso_datetime(earliest_str)
                    else:
                        earliest = earliest_str
                    
                    if earliest.tzinfo is None:
                        earliest = earliest.replace(tzinfo=timezone.utc)
                    
                    uptime_hours = int((datetime.now(timezone.utc) - earliest).total_seconds() / 3600)
                
                response = self.templates.TemplateResponse("dashboard.html", {
                    "request": request,
                    "firewalls": firewalls,
                    "database_stats": database_stats,
                    "uptime_hours": uptime_hours
                })

                # Cache the response
                self.cache.set(cache_key, response)
                LOG.debug("Cached dashboard overview")

                return response

            except Exception as e:
                LOG.error(f"Enhanced dashboard error: {e}")
                import traceback
                traceback.print_exc()
                return HTMLResponse(f"<h1>Error loading enhanced dashboard</h1><p>{e}</p>", status_code=500)
        
        @self.app.get("/firewall/{firewall_name}", response_class=HTMLResponse)
        async def enhanced_firewall_detail(request: Request, firewall_name: str):
            """Enhanced detailed view for a specific firewall"""
            try:
                LOG.info(f"Firewall detail page requested for: '{firewall_name}'")

                # Get firewall config - try exact match first
                firewall_config = self.config_manager.get_firewall(firewall_name)

                if not firewall_config:
                    # Log all available firewalls for debugging
                    all_firewalls = self.config_manager.list_firewalls()
                    LOG.warning(f"Firewall '{firewall_name}' not found in config")
                    LOG.warning(f"Available firewalls in config: {all_firewalls}")

                    # Try case-insensitive match
                    firewall_name_lower = firewall_name.lower()
                    for fw_name in all_firewalls:
                        if fw_name.lower() == firewall_name_lower:
                            LOG.info(f"Found case-insensitive match: '{fw_name}' for '{firewall_name}'")
                            firewall_config = self.config_manager.get_firewall(fw_name)
                            firewall_name = fw_name  # Use the correct case
                            break

                if not firewall_config:
                    # Check if firewall exists in database but not in config
                    db_firewalls = self.database.get_all_firewalls()
                    db_fw_names = [fw['name'] for fw in db_firewalls]
                    LOG.warning(f"Firewalls in database: {db_fw_names}")

                    # Provide helpful error message
                    all_firewalls = self.config_manager.list_firewalls()
                    error_html = f"""
                    <html>
                    <head><title>Firewall Not Found</title></head>
                    <body style="font-family: Arial, sans-serif; padding: 40px; max-width: 800px; margin: 0 auto;">
                        <h1 style="color: #e74c3c;">🔥 Firewall Not Found</h1>
                        <p><strong>Requested firewall:</strong> <code>{firewall_name}</code></p>
                        <h2>Available firewalls in configuration:</h2>
                        <ul>
                            {''.join(f'<li><a href="/firewall/{fw}">{fw}</a></li>' for fw in all_firewalls) if all_firewalls else '<li><em>No firewalls configured</em></li>'}
                        </ul>
                        <h2>Troubleshooting:</h2>
                        <ul>
                            <li>Check that the firewall name matches exactly (case-sensitive)</li>
                            <li>Verify the firewall is defined in your config.yaml</li>
                            <li>Ensure the firewall has <code>enabled: true</code> in the config</li>
                            <li>Restart the service after config changes: <code>sudo systemctl restart panos-monitor</code></li>
                        </ul>
                        <p><a href="/">← Back to Dashboard</a></p>
                    </body>
                    </html>
                    """
                    return HTMLResponse(error_html, status_code=404)

                # Check if firewall is disabled
                if not firewall_config.enabled:
                    LOG.warning(f"Firewall '{firewall_name}' is disabled in configuration")

                # Default date range and times
                now = datetime.now()
                end_date = now.strftime("%Y-%m-%d")
                start_date = (now - timedelta(days=1)).strftime("%Y-%m-%d")

                default_end_time = now.strftime("%H:%M")
                default_start_time = (now - timedelta(hours=1)).strftime("%H:%M")

                LOG.info(f"Successfully loading detail page for firewall: '{firewall_name}' at {firewall_config.host}")

                return self.templates.TemplateResponse("firewall_detail.html", {
                    "request": request,
                    "firewall_name": firewall_name,
                    "firewall_host": firewall_config.host,
                    "default_start_date": start_date,
                    "default_end_date": end_date,
                    "default_start_time": default_start_time,
                    "default_end_time": default_end_time
                })

            except HTTPException:
                raise  # Re-raise HTTP exceptions
            except Exception as e:
                LOG.error(f"Enhanced firewall detail error: {e}")
                import traceback
                traceback.print_exc()
                return HTMLResponse(f"<h1>Error loading enhanced firewall details</h1><p>{e}</p>", status_code=500)
        
        @self.app.get("/api/firewall/{firewall_name}/metrics")
        async def get_firewall_metrics(
            firewall_name: str,
            start_time: Optional[str] = Query(None),
            end_time: Optional[str] = Query(None),
<<<<<<< HEAD
            limit: Optional[int] = Query(None),  # FIXED: Default None for "All", not 500
=======
            limit: Optional[int] = Query(None),
>>>>>>> fe0dd400
            user_timezone: Optional[str] = Query(None)
        ):
            """API endpoint to get metrics for a specific firewall (existing)"""
            try:
                start_dt = None
                end_dt = None
                
                if start_time:
                    try:
                        from database import parse_iso_datetime
                        start_dt = parse_iso_datetime(start_time)
                    except Exception as e:
                        LOG.warning(f"Failed to parse start_time '{start_time}': {e}")
                
                if end_time:
                    try:
                        from database import parse_iso_datetime
                        end_dt = parse_iso_datetime(end_time)
                    except Exception as e:
                        LOG.warning(f"Failed to parse end_time '{end_time}': {e}")
                
                metrics = self.database.get_metrics(firewall_name, start_dt, end_dt, limit)
                return JSONResponse(metrics)
                
            except Exception as e:
                LOG.error(f"API metrics error: {e}")
                raise HTTPException(status_code=500, detail=str(e))
        
        @self.app.get("/api/firewall/{firewall_name}/interfaces")
        async def get_firewall_interfaces(
            firewall_name: str,
            start_time: Optional[str] = Query(None),
            end_time: Optional[str] = Query(None),
<<<<<<< HEAD
            limit: Optional[int] = Query(None),  # FIXED: Default None for "All", not 500
=======
            limit: Optional[int] = Query(None),
>>>>>>> fe0dd400
            user_timezone: Optional[str] = Query(None)
        ):
            """NEW: API endpoint to get interface metrics for a specific firewall"""
            try:
                if not hasattr(self.database, 'get_interface_metrics'):
                    raise HTTPException(status_code=501, detail="Interface metrics not supported")
                
                start_dt = None
                end_dt = None
                
                if start_time:
                    try:
                        from database import parse_iso_datetime
                        start_dt = parse_iso_datetime(start_time)
                    except Exception as e:
                        LOG.warning(f"Failed to parse start_time '{start_time}': {e}")
                
                if end_time:
                    try:
                        from database import parse_iso_datetime
                        end_dt = parse_iso_datetime(end_time)
                    except Exception as e:
                        LOG.warning(f"Failed to parse end_time '{end_time}': {e}")
                
                # Get all available interfaces for this firewall
                available_interfaces = self.database.get_available_interfaces(firewall_name)

                # FIXED: Use batch query to get all interfaces in single query (fixes N+1 problem)
                interface_data = self.database.get_interface_metrics_batch(
                    firewall_name, available_interfaces, start_dt, end_dt, limit
                )

                LOG.info(f"Interface API - Found {len(interface_data)} interfaces for {firewall_name} in single batch query")
                LOG.debug(f"Interface API - Available interfaces: {available_interfaces}")
                return JSONResponse(interface_data)
                
            except Exception as e:
                LOG.error(f"API interface metrics error: {e}")
                raise HTTPException(status_code=500, detail=str(e))
        
        @self.app.get("/api/firewall/{firewall_name}/interface-config")
        async def get_firewall_interface_config(firewall_name: str):
            """NEW: API endpoint to get interface configuration for a firewall"""
            try:
                # Get firewall config from config manager
                firewall_config = self.config_manager.get_firewall(firewall_name)
                if not firewall_config:
                    raise HTTPException(status_code=404, detail="Firewall not found")
                
                # Get available interfaces from database
                available_interfaces = []
                if hasattr(self.database, 'get_available_interfaces'):
                    available_interfaces = self.database.get_available_interfaces(firewall_name)
                
                # Get configured interfaces
                configured_interfaces = []
                if hasattr(firewall_config, 'interface_configs') and firewall_config.interface_configs:
                    configured_interfaces = [
                        {
                            'name': ic.name,
                            'display_name': ic.display_name,
                            'enabled': ic.enabled,
                            'description': ic.description
                        }
                        for ic in firewall_config.interface_configs
                    ]
                
                # Get simple monitor list
                monitor_interfaces = []
                if hasattr(firewall_config, 'monitor_interfaces') and firewall_config.monitor_interfaces:
                    monitor_interfaces = firewall_config.monitor_interfaces
                
                # Get enabled interfaces using firewall config logic
                enabled_interfaces = []
                if hasattr(firewall_config, 'get_enabled_interfaces'):
                    enabled_interfaces = firewall_config.get_enabled_interfaces()
                
                config_info = {
                    'firewall_name': firewall_name,
                    'interface_monitoring': getattr(firewall_config, 'interface_monitoring', False),
                    'auto_discover_interfaces': getattr(firewall_config, 'auto_discover_interfaces', False),
                    'configured_interfaces': configured_interfaces,
                    'monitor_interfaces': monitor_interfaces,
                    'enabled_interfaces': enabled_interfaces,
                    'available_interfaces': available_interfaces,
                    'exclude_interfaces': getattr(firewall_config, 'exclude_interfaces', [])
                }
                
                LOG.debug(f"Interface config for {firewall_name}: {len(enabled_interfaces)} enabled, {len(available_interfaces)} available")
                return JSONResponse(config_info)
                
            except Exception as e:
                LOG.error(f"API interface config error: {e}")
                raise HTTPException(status_code=500, detail=str(e))
        
        @self.app.get("/api/firewall/{firewall_name}/sessions")
        async def get_firewall_sessions(
            firewall_name: str,
            start_time: Optional[str] = Query(None),
            end_time: Optional[str] = Query(None),
<<<<<<< HEAD
            limit: Optional[int] = Query(None),  # FIXED: Default None for "All", not 500
=======
            limit: Optional[int] = Query(None),
>>>>>>> fe0dd400
            user_timezone: Optional[str] = Query(None)
        ):
            """NEW: API endpoint to get session statistics for a specific firewall"""
            try:
                if not hasattr(self.database, 'get_session_statistics'):
                    raise HTTPException(status_code=501, detail="Session statistics not supported")
                
                start_dt = None
                end_dt = None
                
                if start_time:
                    try:
                        from database import parse_iso_datetime
                        start_dt = parse_iso_datetime(start_time)
                    except Exception as e:
                        LOG.warning(f"Failed to parse start_time '{start_time}': {e}")
                
                if end_time:
                    try:
                        from database import parse_iso_datetime
                        end_dt = parse_iso_datetime(end_time)
                    except Exception as e:
                        LOG.warning(f"Failed to parse end_time '{end_time}': {e}")
                
                session_stats = self.database.get_session_statistics(firewall_name, start_dt, end_dt, limit)
                
                LOG.info(f"Session API - Found {len(session_stats)} session records for {firewall_name}")
                return JSONResponse(session_stats)
                
            except Exception as e:
                LOG.error(f"API session statistics error: {e}")
                raise HTTPException(status_code=500, detail=str(e))
        
        @self.app.get("/api/firewalls")
        async def get_all_firewalls():
            """API endpoint to get all firewalls (existing)"""
            try:
                firewalls = self.database.get_all_firewalls()
                return JSONResponse(firewalls)
            except Exception as e:
                LOG.error(f"API firewalls error: {e}")
                raise HTTPException(status_code=500, detail=str(e))
        
        @self.app.get("/api/status")
        async def get_enhanced_system_status():
            """Enhanced API endpoint to get system status"""
            try:
                status = {
                    "database_stats": self.database.get_database_stats(),
                    "config": {
                        "firewalls": len(self.config_manager.firewalls),
                        "enabled_firewalls": len(self.config_manager.get_enabled_firewalls())
                    },
                    "enhanced_monitoring": True
                }

                if self.collector_manager:
                    status["collectors"] = self.collector_manager.get_collector_status()

                return JSONResponse(status)
            except Exception as e:
                LOG.error(f"API enhanced status error: {e}")
                raise HTTPException(status_code=500, detail=str(e))

        @self.app.get("/api/health")
        async def get_health_check():
            """Health check endpoint with memory, queue, and database metrics"""
            try:
                import psutil
                import gc

                # Get process info
                process = psutil.Process()
                mem_info = process.memory_info()
                mem_mb = mem_info.rss / (1024 * 1024)
                mem_percent = process.memory_percent()

                # Get queue size if available
                queue_size = 0
                queue_full_warnings = 0
                if self.collector_manager and hasattr(self.collector_manager, 'metrics_queue'):
                    queue_size = self.collector_manager.metrics_queue.qsize()
                    queue_full_warnings = getattr(self.collector_manager, 'queue_full_warnings', 0)

                # Get database connection pool info
                pool_size = 0
                if hasattr(self.database, '_connection_pool'):
                    pool_size = self.database._connection_pool.qsize()

                # Get cache stats
                cache_size = len(self.cache.cache) if hasattr(self, 'cache') else 0

                # Determine health status
                health_status = "healthy"
                issues = []

                if mem_percent > 80:
                    health_status = "warning"
                    issues.append(f"High memory usage: {mem_percent:.1f}%")

                if queue_size > 800:  # 80% of max queue size (1000)
                    health_status = "warning"
                    issues.append(f"Queue nearly full: {queue_size}/1000")

                if queue_full_warnings > 100:
                    health_status = "critical"
                    issues.append(f"Too many queue drops: {queue_full_warnings}")

                health_data = {
                    "status": health_status,
                    "timestamp": datetime.now(timezone.utc).isoformat(),
                    "memory": {
                        "rss_mb": round(mem_mb, 1),
                        "percent": round(mem_percent, 1),
                    },
                    "queue": {
                        "size": queue_size,
                        "max_size": 1000,
                        "drops": queue_full_warnings
                    },
                    "database": {
                        "connection_pool_size": pool_size
                    },
                    "cache": {
                        "entries": cache_size
                    },
                    "issues": issues,
                    "gc_stats": {
                        "collections": gc.get_count()
                    }
                }

                return JSONResponse(health_data)

            except Exception as e:
                LOG.error(f"Health check error: {e}")
                return JSONResponse({
                    "status": "error",
                    "error": str(e),
                    "timestamp": datetime.now(timezone.utc).isoformat()
                }, status_code=500)
    
    def start_server(self, host: str = "0.0.0.0", port: int = 8080):
        """Start the enhanced web server in a thread"""
        if self.server_thread and self.server_thread.is_alive():
            LOG.warning("Enhanced web server already running")
            return self.server_thread
        
        def run_server():
            """Run enhanced server in thread with new event loop"""
            try:
                # Create new event loop for this thread
                loop = asyncio.new_event_loop()
                asyncio.set_event_loop(loop)
                
                # Create and configure server
                config = uvicorn.Config(
                    self.app,
                    host=host,
                    port=port,
                    log_level="warning",
                    access_log=False,
                    loop=loop
                )
                
                server = uvicorn.Server(config)
                
                # Run server
                LOG.info(f"Starting enhanced web server on {host}:{port}")
                loop.run_until_complete(server.serve())
                
            except Exception as e:
                LOG.error(f"Enhanced web server failed: {e}")
            finally:
                # Clean up
                try:
                    loop.close()
                except:
                    pass
        
        # Start server thread
        self.server_thread = threading.Thread(
            target=run_server,
            name="enhanced-web-server",
            daemon=True
        )
        self.server_thread.start()
        
        LOG.info(f"Enhanced web dashboard started at http://{host}:{port}")
        return self.server_thread
    
    def stop_server(self):
        """Stop the enhanced web server"""
        self.should_stop = True
        if self.server_thread and self.server_thread.is_alive():
            LOG.info("Stopping enhanced web server...")

# Maintain backward compatibility
class WebDashboard(EnhancedWebDashboard):
    """Backward compatibility alias for the enhanced web dashboard"""
    pass

if __name__ == "__main__":
    # Example usage
    from database import EnhancedMetricsDatabase
    from config import ConfigManager
    
    # Create test database and config
    db = EnhancedMetricsDatabase("test_enhanced.db")
    config_manager = ConfigManager("test_config.yaml")
    
    # Create enhanced dashboard
    dashboard = EnhancedWebDashboard(db, config_manager)
    
    print("Starting enhanced web server...")
    dashboard.start_server(port=8080)
    
    import time
    time.sleep(5)
    print("Enhanced server running at http://localhost:8080")
    print("Features:")
    print("- Session-based throughput monitoring (existing)")
    print("- Accurate interface bandwidth tracking (NEW)")
    print("- Session statistics monitoring (NEW)")
    print("- Enhanced dashboard with interface summaries (NEW)")
    
    try:
        while True:
            time.sleep(1)
    except KeyboardInterrupt:
        print("Shutting down...")
        dashboard.stop_server()
<|MERGE_RESOLUTION|>--- conflicted
+++ resolved
@@ -380,11 +380,7 @@
             firewall_name: str,
             start_time: Optional[str] = Query(None),
             end_time: Optional[str] = Query(None),
-<<<<<<< HEAD
-            limit: Optional[int] = Query(None),  # FIXED: Default None for "All", not 500
-=======
             limit: Optional[int] = Query(None),
->>>>>>> fe0dd400
             user_timezone: Optional[str] = Query(None)
         ):
             """API endpoint to get metrics for a specific firewall (existing)"""
@@ -418,11 +414,7 @@
             firewall_name: str,
             start_time: Optional[str] = Query(None),
             end_time: Optional[str] = Query(None),
-<<<<<<< HEAD
-            limit: Optional[int] = Query(None),  # FIXED: Default None for "All", not 500
-=======
             limit: Optional[int] = Query(None),
->>>>>>> fe0dd400
             user_timezone: Optional[str] = Query(None)
         ):
             """NEW: API endpoint to get interface metrics for a specific firewall"""
@@ -523,11 +515,7 @@
             firewall_name: str,
             start_time: Optional[str] = Query(None),
             end_time: Optional[str] = Query(None),
-<<<<<<< HEAD
-            limit: Optional[int] = Query(None),  # FIXED: Default None for "All", not 500
-=======
             limit: Optional[int] = Query(None),
->>>>>>> fe0dd400
             user_timezone: Optional[str] = Query(None)
         ):
             """NEW: API endpoint to get session statistics for a specific firewall"""
